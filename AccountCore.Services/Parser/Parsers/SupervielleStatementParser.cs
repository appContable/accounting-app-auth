--- conflicted
+++ resolved
@@ -20,11 +20,8 @@
     {
         // ===== Config =====
         private static readonly bool DIAGNOSTIC = false;
-<<<<<<< HEAD
         private static readonly bool RAW_FULL = false;
-=======
-        private static readonly bool RAW_FULL = true;
->>>>>>> ae127fb3
+
         private static readonly int RAW_CHUNK_SIZE = 1600;
         private static readonly int RAW_MAX_CHUNKS = 999;
 

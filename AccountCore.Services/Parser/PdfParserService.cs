--- conflicted
+++ resolved
@@ -78,11 +78,8 @@
 
         public async Task<ParseResult?> ParseAsync(Stream pdfStream, string bank, string userId, CancellationToken ct)
         {
-<<<<<<< HEAD
+
             // Límite mensual
-=======
-            // límite mensual
->>>>>>> a52e1ef9
             var now = DateTime.UtcNow;
             var monthStart = new DateTime(now.Year, now.Month, 1, 0, 0, 0, DateTimeKind.Utc);
             var count = await _usageRepository.CountByUserAsync(userId, monthStart, now);
@@ -100,7 +97,6 @@
 
             using (var doc = PdfDocument.Open(ms))
             {
-<<<<<<< HEAD
                 ct.ThrowIfCancellationRequested();
                 fullText = ExtractPagesForParser(doc, ct, preserveAll);
             }
@@ -110,9 +106,6 @@
             if (_enableDump && !string.IsNullOrWhiteSpace(_dumpDir))
             {
                 SafeDump(_dumpDir, runId, "pre.txt", fullText);
-=======
-                fullText = ExtractPagesForParser(doc, ct);
->>>>>>> a52e1ef9
             }
 
             // Seleccionar parser
@@ -121,7 +114,6 @@
 
             // Ejecutar parser (sin callback de progreso en esta versión, para compatibilidad)
             var result = parser.Parse(fullText);
-<<<<<<< HEAD
             if (result != null)
             {
                 result.Warnings ??= new List<string>();
@@ -138,8 +130,6 @@
                     SafeDump(_dumpDir, runId, "warnings.log", warningsJoined);
                 }
             }
-=======
->>>>>>> a52e1ef9
 
             // Registrar uso
             if (result != null)
